name: Continuous-Integration

on:
  pull_request:
    types:
      - auto_merge_enabled
    branches:
      - staging
  merge_group:

permissions:
  contents: read
  checks: read

env:
  EVENT: ${{ github.event_name }}
  BRANCH: ${{ github.ref }}

jobs:
  ci-tasks:
    runs-on: ubuntu-latest
    environment: staging

    steps:
      - name: Checkout code
        uses: actions/checkout@v3

      - name: Set up Python
        uses: actions/setup-python@v4
        with:
          python-version: '3.12'

      - name: Install dependencies
        run: |
          python -m pip install --upgrade pip
          pip install -r requirements.txt

      - name: Run tests
        run: |
<<<<<<< HEAD
          pytest -v --cov ./src/tests/
=======
          pytest -v --cov ./chartly/tests/
>>>>>>> 6ca49130

      - name: Build and upload to Test PyPI
        if: ${{ vars.STAGE_TO_PYPI == 'yes' && contains(env.BRANCH, 'staging') && env.EVENT == 'merge_group' }}
        env:
          TWINE_PASSWORD: ${{ secrets.TEST_PYPI_KEY }}
        run: |
          echo "📦 Installing Python dependencies."
          python -m pip install --upgrade pip
          if [ -f requirements/staging.txt ]; then
            pip install -r requirements/staging.txt;
          fi
          python -m pip install --upgrade build
          python -m build
          python -m twine upload --repository testpypi dist/*

      - name: Done
        run: echo "🎉 Deployment complete!"<|MERGE_RESOLUTION|>--- conflicted
+++ resolved
@@ -37,11 +37,7 @@
 
       - name: Run tests
         run: |
-<<<<<<< HEAD
-          pytest -v --cov ./src/tests/
-=======
           pytest -v --cov ./chartly/tests/
->>>>>>> 6ca49130
 
       - name: Build and upload to Test PyPI
         if: ${{ vars.STAGE_TO_PYPI == 'yes' && contains(env.BRANCH, 'staging') && env.EVENT == 'merge_group' }}
