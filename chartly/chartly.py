"""Module to plot and customize various types of graphs.

:author: A.M.E. Popo[#]_,
    C.O. Mbengue[#]_,

:organization: Elizabeth Consulting International Inc.

This module contains the following classes:

    - :class:`Chart`: Class to plot multiple subplots on the same graph.

.. [#] Azendae Marie-Ange Elizabeth Popo, Research Assistant, apopo@ec-intl.com
.. [#] Cheikh Oumar Mbengue, Research Scientist, cmbengue@ec-intl.com
.. [#] Elizabeth Consulting International Inc. (ECI) is a private company that
    specializes in the development of decision support systems for the
    private sector. ECI is based in St. Lucia, West Indies.
"""

import matplotlib.pyplot as plt

from .base import Plot
from .charts import (
    CDF,
    Basemap,
    BoxPlot,
    Contour,
    Density,
    DotPlot,
    Histogram,
    LinePlot,
    NormalCDF,
    ProbabilityPlot,
    ScatterPlot,
)


class Chart(Plot):
    """Class to plot multiple subplots on the same graph.

    :param dict args: the master dictionary containing the required fields.

    Required Keys:
        - super_title: the title of the main figure
        - super_xlabel: the x-axis label of the main figure
        - super_ylabel: the y-axis label of the main figure
        - share_axes: whether to share the axes of the subplots
        - show: whether to display the main figure or not. Default is True

    **Example**

    >>> args = {
    ...     "super_title": "Test Title",
    ...     "super_xlabel": "Test X Label",
    ...     "super_ylabel": "Test Y Label",
    ...     "share_axes": False,
    ... }
    >>> multiplot = Multiplots(args)
    >>> multiplot.share_axes
    False
    """

    def __init__(self, args={}):
        """Initialize the Multiplot Class."""
        # Turn off interactive mode
        plt.ioff()

        # Initialize the Plot Class
        super().__init__({"data": [], "display": False})

        # Extract Graph labels
        self.super_title = args.get("super_title", " ")
        self.super_xlabel = args.get("super_xlabel", " ")
        self.super_ylabel = args.get("super_ylabel", " ")
        self.share_axes = args.get("share_axes", True)
        self.show = args.get("show", True)

        # Set the subplot count
        self.subplot_count = 0

        # Define the various graphing functions
        self.graphs = {
            "cdf": CDF,
            "density": Density,
            "histogram": Histogram,
            "boxplot": BoxPlot,
            "probability_plot": ProbabilityPlot,
            "line_plot": LinePlot,
            "contour": Contour,
            "normal_cdf": NormalCDF,
<<<<<<< HEAD
            "basemap": Basemap,
=======
            "scatter": ScatterPlot,
            "dotplot": DotPlot,
>>>>>>> 93850c97
        }

        self.subplots = []
        self.current_subplot = []

    def overlay(self, overlay_args):
        """Overlay new plot onto current subplot.

        :param dict overlay_args: Master dictionary of all inputs

        Required Keys:
            - plot: The graph name.
            - data: The data to plot onto the graph

        Optional Keys:
            - axes_labels: The axes labels for the subplot.
            - customs: The plot's customization.
        """
        plot = overlay_args.get("plot")
        data = overlay_args.get("data")
        axes_labels = overlay_args.get("axes_labels", {})
        customs = overlay_args.get("customs", {})

        self.current_subplot.append([plot, data, axes_labels, customs])

    def new_subplot(self, args={}):
        """Create new subplot with current overlays

        :param dict args: Optional. Master dictionary of all inputs to plot a graph.

        Required Keys:
            - plot: The graph name.
            - data: The data to plot onto the graph

        Optional Keys:
            - axes_labels: The axes labels for the subplot.
            - customs: The plot's customization.
        """
        # Increment the number of subplots already plotted
        self.subplot_count += 1
        if len(self.current_subplot) > 0:
            # Add all current overlays to a subplot
            self.subplots.append(self.current_subplot)

        # Reset current subplot
        self.current_subplot = []
        if args:
            self.overlay(args)

    def __call__(self):
        """Build the main figure, label its axes and display the result.

        **Usage**

        >>> args = {
        ...     "super_title": "Test Title",
        ...     "super_xlabel": "Test X Label",
        ...     "super_ylabel": "Test Y Label",
        ...     "share_axes": False,
        ... }
        >>> multiplot = Multiplots(args)
        >>> multiplot.new_subplot()
        >>> overlay_args = {
        ...     "plot": "cdf",
        ...     "data": [1, 2, 3, 4, 5],
        ...     "axes_labels": {"title": "CDF Plot", "xlabel": "X", "ylabel": "Y"},
        ... }
        >>> multiplot.overlay(overlay_args)
        >>> multiplot()
        """
        # Collect and Store remaining overlays
        self.subplots.append(self.current_subplot)
        # reset current overlay
        self.current_subplot = []

        # Set Up the Figure and Num of Rows and Columns
        Plot._fig = plt.figure(figsize=(20, 8))
        rows, cols = self.util.tiling(self.subplot_count)
        ax1 = None

        # Add subplots
        for idx, subplot in enumerate(self.subplots):
            if idx == 0:
                ax = Plot._fig.add_subplot(rows, cols, idx + 1)
                ax1 = ax
            else:
                if self.share_axes:
                    ax = Plot._fig.add_subplot(rows, cols, idx + 1, sharey=ax1)
                else:
                    ax = Plot._fig.add_subplot(rows, cols, idx + 1)
            for overlay in subplot:
                plot_name = overlay[0]
                Plot._ax = ax

                # Prepare payload
                payload = {
                    "data": overlay[1],
                    "axes_labels": overlay[2],
                    "customs": overlay[3],
                    "display": False,
                }

                # Plot the graph
                try:
                    plot = self.graphs[plot_name](payload)
                    plot.ax = self.ax
                    plot()
                except Exception:
                    self.clear_axis()
                    raise

        # Add super titles
        self.fig.suptitle(self.super_title)
        self.fig.supxlabel(self.super_xlabel)
        self.fig.supylabel(self.super_ylabel)
        self.fig.tight_layout()
        if self.show:
            self.display_plot()

        else:
            self._last_fig = Plot._fig
            self.clear_plot()
            plt.close()

        # Reset Canvas
        self.clear_axis()

    def clear_axis(self):
        """Reset Subplot Trackers."""
        self.subplot_count = 0
        self.subplots = []<|MERGE_RESOLUTION|>--- conflicted
+++ resolved
@@ -87,12 +87,9 @@
             "line_plot": LinePlot,
             "contour": Contour,
             "normal_cdf": NormalCDF,
-<<<<<<< HEAD
             "basemap": Basemap,
-=======
             "scatter": ScatterPlot,
             "dotplot": DotPlot,
->>>>>>> 93850c97
         }
 
         self.subplots = []
