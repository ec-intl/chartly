"""Module to plot and customize various types of graphs.

:author: A.M.E. Popo[#]_,
    C.O. Mbengue[#]_,

:organization: Elizabeth Consulting International Inc.

This module contains the following classes:

    - :class:`LinePlot`: Class to plot a line plot.
    - :class:`CDF`: Class to plot a CDF plot.
    - :class:`Density`: Class to plot a density plot.
    - :class:`BoxPlot`: Class to plot a box plot.
    - :class:`Histogram`: Class to plot a histogram.
    - :class:`ProbabilityPlot`: Class to plot a probability plot.
    - :class:`Contour`: Class to plot a contour plot.
    - :class:`NormalCDF`: Class to plot a normal CDF plot.

.. [#] Azendae Marie-Ange Elizabeth Popo, Research Assistant, apopo@ec-intl.com
.. [#] Cheikh Oumar Mbengue, Research Scientist, cmbengue@ec-intl.com
.. [#] Elizabeth Consulting International Inc. (ECI) is a private company that
    specializes in the development of decision support systems for the
    private sector. ECI is based in St. Lucia, West Indies.
"""

import matplotlib.pyplot as plt
import numpy as np
import seaborn as sns
from matplotlib.colors import LinearSegmentedColormap
from matplotlib.patches import Rectangle
from matplotlib.ticker import MaxNLocator
from scipy.stats import norm

from .base import CustomizePlot, Plot


class LinePlot(Plot, CustomizePlot):
    """Class to plot a line plot.

    :param dict args: the master dictionary containing the required fields.

    Required Keys
        - data: the data to plot

    Optional Keys
        - customs: the plot's customization
        - axes_labels: the axes labels

    Available Customizations
        - color: the color of the line plot, default is "navy"
        - linestyle: the style of the line plot, default is "solid"
    """

    def __init__(self, args):
        """Initialize the LinePlot Class."""
        # Get the arguments
        self.args = args

        # Extract the customs
        customs_ = self.args.get("customs", {})
        super().__init__(self.args)
        CustomizePlot.__init__(self, customs_)

    def __call__(self):
        """Plot the line plot."""
        # Check if the data is 1D or 2D
        if isinstance(self.data[0], (list, np.ndarray)):
            # Check that both x and y data are present and of equal length
            assert len(self.data) == 2, "Data must contain both x and y list"
            assert len(self.data[0]) == len(self.data[1]), "Data lengths must be equal"
            data = self.data

        else:
            data = [self.data]

        self.ax.plot(
            *data,
            color=self.customs["color"],
            linewidth=1.5,
            linestyle=self.customs["linestyle"],
            label=self.axes_labels["linelabel"],
            marker=self.customs["marker"],
            ms=self.customs["markersize"],
            mec=self.customs["markeredgecolor"],
            mfc=self.customs["markercolor"],
        )
        self.label_axes()

    def defaults(self):
        """Set the default plot."""
        return {
            "color": "navy",
            "linestyle": "solid",
            "marker": "",
            "markersize": 5,
            "markercolor": "navy",
            "markeredgecolor": "navy",
        }


class ScatterPlot(Plot, CustomizePlot):
    """Class to plot a scatter plot.

    :param dict args: the master dictionary containing the required fields.

    Required Keys
        - data: the data to plot

    Optional Keys
        - customs: the plot's customization
        - axes_labels: the axes labels

    Available Customizations
        - color: the color of the scatter plot, default is "navy"
        - marker: the marker style, default is "o"
        - size: the size of the markers, default is 5
        - edgecolor: the edge color of the markers, default is "navy"
        - alpha: the transparency of the markers, default is 1
    """

    def __init__(self, args):
        """Initialize the ScatterPlot Class."""
        # Get the arguments
        self.args = args

        # Extract the customs
        customs_ = self.args.get("customs", {})
        super().__init__(self.args)
        CustomizePlot.__init__(self, customs_)

    def __call__(self):
        """Plot the scatter plot."""
        assert len(self.data) == 2 and isinstance(
            self.data[0], (list, np.ndarray)
        ), "Data must be 2D"

        self.ax.scatter(
            self.data[0],
            self.data[1],
            color=self.customs["color"],
            marker=self.customs["marker"],
            s=self.customs["size"],
            alpha=self.customs["alpha"],
            label=self.customs["label"],
        )

        self.label_axes()

    def defaults(self):
        """Set the default plot."""
        return {
            "color": "navy",
            "marker": "o",
            "size": 5,
            "alpha": 1,
            "label": " ",
        }


class CDF(Plot, CustomizePlot):
    """Class to plot a CDF plot.

    :param dict args: the master dictionary containing the required fields.

    Required Keys
        - data: the data to plot

    Optional Keys
        - customs: the plot's customization

    Available Customizations
        - color: the color of the CDF plot, default is "dodgerblue"

    """

    def __init__(self, args):
        """Initialize the CDF Class."""
        # Get the arguments
        self.args = args

        # Extract the customs
        customs_ = self.args.get("customs", {})
        super().__init__(self.args)
        CustomizePlot.__init__(self, customs_)

    def defaults(self):
        return {"color": "dodgerblue"}

    def __call__(self):
        """Plot the CDF."""

        x = np.sort(self.data)
        y = np.cumsum(x) / np.sum(x)

        self.ax.plot(
            x,
            y,
            linewidth=1.5,
            label=self.axes_labels["linelabel"],
            color=self.customs["color"],
        )

        for hline in (0.1, 0.5, 0.9):
            self.ax.axhline(y=hline, color="black", linewidth=1, linestyle="dashed")

        self.label_axes()


class Density(Plot, CustomizePlot):
    """Class to plot a density plot.

    :param dict args: the master dictionary containing the required fields.

    Required Keys
        - data: the data to plot

    Optional Keys
        - customs: the plot's customization

    Available Customizations
        - color: the color of the density plot, default is "red"
        - fill: whether to fill the density plot, default is False
        - label: the label of the density plot, default is " "
    """

    def __init__(self, args):
        """Initialize the Density Class."""
        # Get the arguments
        self.args = args

        # Extract the customs
        customs_ = self.args.get("customs", {})
        super().__init__(self.args)
        CustomizePlot.__init__(self, customs_)

    def defaults(self):
        return {"color": "red", "fill": False, "label": " "}

    def __call__(self):
        """Plot the density plot."""
        # Plot a density plot
        sns.kdeplot(
            self.data,
            color=self.customs["color"],
            ax=self.ax,
            fill=self.customs["fill"],
            label=self.customs["label"],
        )
        self.label_axes()


class BoxPlot(Plot, CustomizePlot):
    """Class to plot a box plot.

    :param dict args: the master dictionary containing the required fields.

    Required Keys
        - data: the data to plot

    Optional Keys
        - customs: the plot's customization
        - axes_labels: the axes labels

    Available Customizations
        - showfliers: whether to show the outliers, default is True
    """

    def __init__(self, args):
        """Initialize the BoxPlot Class."""
        # Get the arguments
        self.args = args

        # Extract the customs
        customs_ = self.args.get("customs", {})
        super().__init__(self.args)
        CustomizePlot.__init__(self, customs_)

    def defaults(self):
        if isinstance(self.data[0], (list, np.ndarray)):
            label = [f"Dataset {i+1}" for i in range(len(self.data))]
        else:
            label = ["Dataset 1"]
        return {
            "showfliers": True,
            "boxlabels": label,
        }

    def __call__(self) -> None:
        """Plot Box Plots."""
        assert isinstance(
            self.data, (list, np.ndarray)
        ), "Data must be a list or a list of lists"
        assert isinstance(self.customs["boxlabels"], list), "Box labels must be a list"
        self.ax.boxplot(
            self.data,
            flierprops=dict(marker="o", markersize=1),
            medianprops=dict(color="red"),
            boxprops=dict(color="navy"),
            whiskerprops=dict(color="blue"),
            capprops=dict(color="red"),
            labels=self.customs["boxlabels"],
            showfliers=self.customs["showfliers"],
        )
        self.axes_labels["show_legend"] = False
        self.label_axes()


class Histogram(Plot, CustomizePlot):
    """Class to plot a histogram.

    :param dict args: the master dictionary containing the required fields.

    Required Keys
        - data: the data to plot

    Optional Keys
        - customs: the plot's customization
        - axes_labels: the axes labels

    Available Customizations
        - num_bins: the number of bins in the histogram, default is 20
        - color: the color of the histogram, default is "plum"
        - ran: the range of the histogram, default is None
    """

    def __init__(self, args):
        """Initialize the Histogram Class."""
        # Get the arguments
        self.args = args

        # Extract the customs
        customs_ = self.args.get("customs", {})
        super().__init__(self.args)
        CustomizePlot.__init__(self, customs_)

    def defaults(self):
        return {"num_bins": 20, "color": "plum", "ran": None}

    def __call__(self):
        """Plot a histogram"""
        self.ax.hist(
            self.data,
            bins=self.customs["num_bins"],
            color=self.customs["color"],
            edgecolor="black",
            weights=np.ones_like(self.data) / len(self.data),
            range=self.customs["ran"],
        )
        self.axes_labels["show_legend"] = False
        self.label_axes()


class ProbabilityPlot(Plot, CustomizePlot):
    """Class to plot a probability plot.

    :param dict args: the master dictionary containing the required fields.

    Required Keys
        - data: the data to plot

    Optional Keys
        - customs: the plot's customization
        - axes_labels: the axes labels

    Available Customizations
        - color: the color of the scatter markers, default is "orangered"
    """

    def __init__(self, args):
        """Initialize the ProbabilityPlot Class."""
        # Get the arguments
        self.args = args

        # Extract the customs
        customs_ = self.args.get("customs", {})
        super().__init__(self.args)
        CustomizePlot.__init__(self, customs_)

    def defaults(self):
        return {"color": "orangered"}

    def __call__(self):
        """Plot a probability plot."""
        # Extract Fields
        sample_data = self.data

        # Data Stats
        n = len(sample_data)

        # Sort the data
        sample_data.sort()

        # Find percentiles
        pctls = [(i - 0.5) / n for i in range(1, n + 1)]

        # Find z percentiles
        z = [norm.ppf(pctl) for pctl in pctls]

        # Plot (z pctl, obs) ordered pairs
        self.ax.scatter(
            z,
            sample_data,
            color=self.customs["color"],
            s=30,
            marker="x",
        )
        sigma, mu = np.polyfit(z, sample_data, 1)

        # Plot Solid Line
        self.ax.axline(
            (0, mu),
            slope=sigma,
            color="black",
            linewidth=1,
            label=f"slope={sigma:.2f}, y-intercept={mu:.2f}",
        )

        # Create Axes Labels
        self.axes_labels.update({"xlabel": "z percentile", "ylabel": "Observations"})

        # label the axes
        self.label_axes()


class NormalCDF(Plot, CustomizePlot):
    """Class to plot a normal CDF plot.

    :param dict args: the master dictionary containing the required fields.

    Required Keys
        - data: the data to plot

    Optional Keys
        - customs: the plot's customization
        - axes_labels: the axes labels

    """

    def __init__(self, args):
        """Initialize the NormalCDF Class."""
        # Get the arguments
        self.args = args

        # Extract the customs
        customs_ = self.args.get("customs", {})
        super().__init__(self.args)
        CustomizePlot.__init__(self, customs_)

    def defaults(self):
        return {"color": "green"}

    def __call__(self):
        """Plot a standard normal distribution CDF against the CDF
        of other datasets. This method uses the norm_cdf_args dict. There are no
        required keys for this dict.
        """
        data_list = (
            self.data if isinstance(self.data[0], (list, np.ndarray)) else [self.data]
        )

        for idx, data in enumerate(data_list):
            # Standardize the data
            x = np.sort(self.util.standardize_dataset(data))
            n = len(x)

            # Find the percentiles
            pctls = [(i - 0.5) / n for i in range(1, n + 1)]

            # Plot Sample CDF
            self.ax.plot(
                x,
                pctls,
                linewidth=1.5,
                linestyle="solid",
                label=f"Sample Dataset {idx + 1} CDF",
            )

        # Find the z values
        z = np.linspace(-3.4, 3.4)

        # Find the p values
        p_vals = [norm.cdf(z_) for z_ in z]

        # Plot Stanfard Normal CDF
        self.ax.plot(
            z,
            p_vals,
            linewidth=1.5,
            linestyle="dashed",
            label="Standard Normal CDF",
            color="red",
        )

        # label the axes
        self.label_axes()


class Contour(Plot, CustomizePlot):
    """Class to plot a contour plot.

    :param dict args: the master dictionary containing the required fields.

    Required Keys
        - data: a list of 2D numpy arrays

    Optional Keys
        - customs: the plot's customization
        - axes_labels: the axes labels

    Available Customizations
        - filled?: whether to fill the contour plot, default is False
        - colors: the color of the contour plot, default is "k"
        - inline?: whether to show the inline labels, default is True
        - fontsize: the font size of the labels, default is 9
        - colormap: the colormap of the contour plot, default is "viridis"
        - hatch?: whether to hatch the area, default is False
        - hatch_customs: the hatch customization, default is {}
    """

    def __init__(self, args):
        """Initialize the Contour Class."""
        # Get the arguments
        self.args = args

        # Extract the customs
        customs_ = self.args.get("customs", {})
        super().__init__(self.args)
        CustomizePlot.__init__(self, customs_)

    def defaults(self):
        def_dict = {
            "filled?": False,
            "colors": None,
            "labelcolor": "dimgray",
            "inline?": True,
            "fontsize": 9,
            "colormap": "viridis",
            "hatch?": False,
            "hatch_customs": {},
            "mask": None,
        }

        return def_dict

    def __call__(self):
        """Plot a contour plot."""
        func = self.ax.contourf if self.customs["filled?"] else self.ax.contour
        color = self.customs["colors"] if not self.customs["filled?"] else None

        assert len(self.data) == 3, "Contour plot requires 3 datasets"

        for data_ in self.data:
            assert data_.ndim == 2, "Data must be a 2D numpy array"

        CS = func(
            self.data[0],
            self.data[1],
            self.data[2],
            colors=color,
            cmap=self.customs["colormap"],
        )
        contour = CS

        if self.customs["filled?"]:
            dark_cmap = self.darker_cmap()
            edge_contours = self.ax.contour(
                self.data[0],
                self.data[1],
                self.data[2],
                cmap=dark_cmap,
                linewidths=0.5,
            )
            _ = self.fig.colorbar(
                CS, ax=self.ax, location="right", fraction=0.1, pad=0.02
            )
            contour = edge_contours

        self.ax.clabel(
            contour,
            fontsize=self.customs["fontsize"],
            inline=self.customs["inline?"],
            colors=self.customs["labelcolor"],
        )

        # Hatch the area
        if self.customs["hatch?"]:
            self.customs["hatch_customs"].update({"ax": self.ax})
            if self.customs["hatch_customs"]["type"] == "mask":
                self.customs["hatch_customs"]["data"] = [
                    self.data[0],
                    self.data[1],
                    self.customs["mask"],
                ]
            hatch = HatchArea(self.customs["hatch_customs"])
            hatch()

        self.axes_labels["show_legend"] = False
        self.label_axes()

    def darker_cmap(self, factor=0.7):
        """Make a colormap darker.

        :param str cmap: the colormap to darken
        :param float alpha: the transparency of the colormap
        """
        cmap = plt.get_cmap(self.customs["colormap"])
        colors = cmap(np.arange(cmap.N))
        dark_cmap = colors * factor
        dark_cmap[:, -1] = colors[:, -1]
        return LinearSegmentedColormap.from_list("darkened_cmap", dark_cmap)


class HatchArea(CustomizePlot):
    """Class to hatch the area between two points.

    :param dict args: the dictionary containing the customizations

    Required Keys
        - ax: the axis object

    Optional Keys
        - xy1: the first point
        - xy2: the second point
        - pattern: the hatch pattern
        - color: the color of the hatch
        - alpha: the transparency of the hatch
        - fill?: whether to fill the hatch or not
        - data: the data to use for the hatch"""

    def defaults(self):
        return {
            "xy1": (0, 0),
            "xy2": (1, 1),
            "pattern": "..",
            "color": "black",
            "alpha": 0.2,
            "fill?": False,
            "data": None,
            "type": "mask",
        }

    def __call__(self):
        """Hatch the area between two points.

        :param str func: the function to call. Either 'grid' or 'mask'

        Grid Required Keys
            - xy1: the first point
            - xy2: the second point

        Mask Required Keys
            - data: the data to use for the hatch
        """
        assert self.customs["type"] in ["grid", "mask"], "Invalid hatch type"
        if self.customs["type"] == "grid":
            x = self.customs["xy1"][0]
            y = self.customs["xy1"][1]
            width = self.customs["xy2"][0] - self.customs["xy1"][0]
            height = self.customs["xy2"][1] - self.customs["xy1"][1]

            self.customs["ax"].add_patch(
                Rectangle(
                    (x, y),
                    width,
                    height,
                    fill=self.customs["fill?"],
                    color=self.customs["color"],
                    alpha=self.customs["alpha"],
                    hatch=self.customs["pattern"],
                )
            )
        if self.customs["type"] == "mask":
            assert self.customs["data"] is not None, "Data must be provided"
            self.customs["ax"].contourf(
                self.customs["data"][0],
                self.customs["data"][1],
                self.customs["data"][2],
                [0.5, 1],
                hatches=[self.customs["pattern"]],
                alpha=self.customs["alpha"],
            )


class DotPlot(Plot, CustomizePlot):
    """Class to plot a dot plot.

    :param dict args: the master dictionary containing the required fields.

    Required Keys
        - data: the data to plot

    Optional Keys
        - customs: the plot's customization
        - axes_labels: the axes labels

    Available Customizations
        - color: the color of the dot plot, default is "black"
    """

    def __init__(self, args):
        """Initialize the DotPlot Class."""
        # Get the arguments
        self.args = args

        # Extract the customs
        customs_ = self.args.get("customs", {})
        super().__init__(self.args)
        CustomizePlot.__init__(self, customs_)

    def defaults(self):
<<<<<<< HEAD
        return {"color": "black", "num_bins": 10}

    def __call__(self):
        """Plot a dot plot"""
=======
        return {"color": "black", "bins": int(np.sqrt(len(self.data)))}

    def __call__(self):
        """Plot a dot plot"""
        assert isinstance(
            self.customs["bins"], (list, np.ndarray, int)
        ), "bins must be a sequence or an integer"
>>>>>>> 5feb4458
        # Define x and y lists
        x, y = [], []

        # Get the number of dots for each column
<<<<<<< HEAD
        nbins = self.customs["num_bins"]
        counts, bins = np.histogram(self.data, bins=nbins)
=======
        if isinstance(self.customs["bins"], int):
            nbins = self.customs["bins"]

        elif isinstance(self.customs["bins"], (list, np.ndarray)):
            nbins = len(self.customs["bins"]) - 1

        counts, bins = np.histogram(self.data, bins=self.customs["bins"])
>>>>>>> 5feb4458

        # Create the x and y lists
        for i in range(nbins):
            x.extend([bins[i]] * counts[i])
            y.extend(range(1, counts[i] + 1))

        # Plot the dots
        self.ax.scatter(x, y, color=self.customs["color"])

        # Restrict the y ticks to only integers
        self.ax.yaxis.set_major_locator(MaxNLocator(integer=True))

<<<<<<< HEAD
=======
        # Set the x ticks to the bin edges
        self.ax.set_xticks(bins)

        # Set the x tick labels
        labels = [str(round(edge)) for edge in bins]
        self.ax.set_xticklabels(labels)

>>>>>>> 5feb4458
        # label the axes
        self.axes_labels["show_legend"] = False
        self.label_axes()<|MERGE_RESOLUTION|>--- conflicted
+++ resolved
@@ -708,12 +708,6 @@
         CustomizePlot.__init__(self, customs_)
 
     def defaults(self):
-<<<<<<< HEAD
-        return {"color": "black", "num_bins": 10}
-
-    def __call__(self):
-        """Plot a dot plot"""
-=======
         return {"color": "black", "bins": int(np.sqrt(len(self.data)))}
 
     def __call__(self):
@@ -721,15 +715,10 @@
         assert isinstance(
             self.customs["bins"], (list, np.ndarray, int)
         ), "bins must be a sequence or an integer"
->>>>>>> 5feb4458
         # Define x and y lists
         x, y = [], []
 
         # Get the number of dots for each column
-<<<<<<< HEAD
-        nbins = self.customs["num_bins"]
-        counts, bins = np.histogram(self.data, bins=nbins)
-=======
         if isinstance(self.customs["bins"], int):
             nbins = self.customs["bins"]
 
@@ -737,7 +726,6 @@
             nbins = len(self.customs["bins"]) - 1
 
         counts, bins = np.histogram(self.data, bins=self.customs["bins"])
->>>>>>> 5feb4458
 
         # Create the x and y lists
         for i in range(nbins):
@@ -750,8 +738,6 @@
         # Restrict the y ticks to only integers
         self.ax.yaxis.set_major_locator(MaxNLocator(integer=True))
 
-<<<<<<< HEAD
-=======
         # Set the x ticks to the bin edges
         self.ax.set_xticks(bins)
 
@@ -759,7 +745,6 @@
         labels = [str(round(edge)) for edge in bins]
         self.ax.set_xticklabels(labels)
 
->>>>>>> 5feb4458
         # label the axes
         self.axes_labels["show_legend"] = False
         self.label_axes()