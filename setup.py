--- conflicted
+++ resolved
@@ -18,11 +18,7 @@
         "Issues": "https://github.com/ec-intl/chartly/issues",
     },
     packages=["chartly"],
-<<<<<<< HEAD
-    package_dir={"": "src"},
-=======
     package_dir={"": "."},
->>>>>>> 6ca49130
     license="Apache License 2.0",
     classifiers=[
         "Programming Language :: Python :: 3",
